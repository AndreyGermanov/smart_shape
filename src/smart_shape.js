--- conflicted
+++ resolved
@@ -224,11 +224,8 @@
         this.calcPosition();
         let stepX = event.movementX;
         let stepY = event.movementY;
-<<<<<<< HEAD
         let clientX = event.clientX;
         let clientY = event.clientY;
-=======
->>>>>>> 4abc8124
         const newX = this.left + stepX;
         const newY = this.top + stepY;
         const offset = getOffset(this.root, true);
